--- conflicted
+++ resolved
@@ -91,12 +91,7 @@
     model = Model(testdata / 'nonmem' / 'pheno_real.mod')
     mdv = get_mdv(model)
     label_test = model.dataset.pharmpy.labels_by_type[ColumnType.DOSE]
-<<<<<<< HEAD
-    data_test = model.dataset[label_test].astype('float64').squeeze()
-    mdv_test = data_test.where(data_test == 0, other=1).astype('int64')
-=======
     dose_test = model.dataset[label_test].astype('float64').squeeze()
     mdv_test = dose_test.where(dose_test == 0, other=1).astype('int64')
->>>>>>> f77e54de
     result = mdv.equals(other=mdv_test)
     assert result is True