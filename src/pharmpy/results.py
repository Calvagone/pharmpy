import copy
import importlib
import json
import lzma
from collections.abc import MutableSequence
from pathlib import Path

<<<<<<< HEAD
import altair as alt
import pandas as pd

import pharmpy.model


class ResultsJSONEncoder(json.JSONEncoder):
    def default(self, obj):
        # NOTE this function is called when the base JSONEncoder does not know
        # how to encode the given object, so it will not be called on int,
        # float, str, list, tuple, and dict. It could be called on set for
        # instance, or any custom class.
        from pharmpy.workflows import LocalDirectoryToolDatabase, Log

        if isinstance(obj, Results):
            d = obj.to_dict()
            d['__module__'] = obj.__class__.__module__
            d['__class__'] = obj.__class__.__qualname__
            return d
        elif isinstance(obj, pd.DataFrame):
            if str(obj.columns.dtype) == 'int64':
                # Workaround for https://github.com/pandas-dev/pandas/issues/46392
                obj.columns = obj.columns.map(str)
            # Set double precision to 15 to remove some round-trip errors, however 17 should be set when its possible
            # See: https://github.com/pandas-dev/pandas/issues/38437
            d = json.loads(obj.to_json(orient='table', double_precision=15))
            d['__class__'] = 'DataFrame'
            return d
        elif isinstance(obj, pd.Series):
            d = json.loads(obj.to_json())
            d['__name__'] = obj.name
            d['__class__'] = 'Series'
            return d
        elif obj.__class__.__module__.startswith('altair.'):
            d = obj.to_dict()
            d['__class__'] = 'vega-lite'
            return d
        elif isinstance(obj, pharmpy.model.Model):
            # TODO consider using other representation, e.g. path
            return None
        elif isinstance(obj, LocalDirectoryToolDatabase):
            d = obj.to_dict()
            d['__module__'] = obj.__class__.__module__
            d['__class__'] = obj.__class__.__qualname__
            return d
        elif isinstance(obj, Log):
            d = obj.to_dict()
            d['__class__'] = obj.__class__.__qualname__
            return d
        elif isinstance(obj, Path):
            d = {'path': str(obj), '__class__': 'PosixPath'}
            return d
        else:
            # NOTE this will raise a proper TypeError
            return super().default(obj)
=======
from pharmpy.deps import altair as alt
from pharmpy.deps import pandas as pd
from pharmpy.model import Results
>>>>>>> c651829b


class ResultsJSONDecoder(json.JSONDecoder):
    def __init__(self, *args, **kwargs):
        json.JSONDecoder.__init__(self, object_hook=self.object_hook, *args, **kwargs)

    def object_hook(self, obj):
        # NOTE this hook will be called for every dict produced by the
        # base JSONDecoder. It will not be called on int, float, str, or list.
        module = None
        cls = None

        if '__module__' in obj:
            module = obj['__module__']
            del obj['__module__']

        if '__class__' in obj:
            cls = obj['__class__']
            del obj['__class__']

        # NOTE handling cls not None and module is None is kept for backwards
        # compatibility

        if cls is None and module is not None:
            raise ValueError('Cannot specify module without specifying class')

        if module is None or module.startswith('pandas.'):
            if cls == 'DataFrame':
                return pd.read_json(json.dumps(obj), orient='table', precise_float=True)
            elif cls == 'Series':
                name = None
                if '__name__' in obj:
                    name = obj['__name__']
                    del obj['__name__']
                series = pd.read_json(
                    json.dumps(obj), typ='series', orient='table', precise_float=True
                )
                if name is not None:
                    series.name = name
                return series

        if module is None or module.startswith('altair.'):
            if cls == 'vega-lite':
                return alt.Chart.from_dict(obj)

        if cls is not None and cls.endswith('Results'):
            if module is None:
                # NOTE kept for backwards compatibility: we guess the module
                # path based on the class name.
                tool_name = cls[:-7].lower()  # NOTE trim "Results" suffix
                tool_module = importlib.import_module(f'pharmpy.tools.{tool_name}')
                results_class = tool_module.results_class
            else:
                tool_module = importlib.import_module(module)
                results_class = getattr(tool_module, cls)

            return results_class.from_dict(obj)

        from pharmpy.workflows import LocalDirectoryToolDatabase, Log

        if cls is not None and cls == 'LocalDirectoryToolDatabase':
            return LocalDirectoryToolDatabase.from_dict(obj)

        if cls == 'PosixPath':
            return Path(obj)
        if cls == 'Log':
            return Log.from_dict(obj)

        return obj


def read_results(path_or_buf):
    if '{' in str(path_or_buf):  # Heuristic to determine if path or buffer
        s = path_or_buf
    else:
        path = Path(path_or_buf)
        if path.is_dir():
            path /= 'results.json'
        if not path.is_file():
            raise FileNotFoundError(str(path))
        if path.name.endswith('.xz'):
            with lzma.open(path, 'r') as json_file:
                s = json_file.read().decode('utf-8')
        else:
            with open(path, 'r') as json_file:
                s = json_file.read()
    return ResultsJSONDecoder().decode(s)


class ModelfitResults(Results):
    """Base class for results from a modelfit operation

    model_name - name of model that generated the results model

    Attributes
    ----------
    correlation_matrix : pd.DataFrame
        Correlation matrix of the population parameter estimates
    covariance_matrix : pd.DataFrame
        Covariance matrix of the population parameter estimates
    information_matrix : pd.DataFrame
        Fischer information matrix of the population parameter estimates
    evaluation_ofv : float
        The objective function value as if the model was evaluated. Currently
        workfs for classical estimation methods by taking the OFV of the first
        iteration.
    individual_ofv : pd.Series
        OFV for each individual
    individual_estimates : pd.DataFrame
        Estimates for etas
    individual_estimates_covariance : pd.Series
        Estimated covariance between etas
    parameter_estimates : pd.Series
        Population parameter estimates
    parameter_estimates_sdcorr : pd.Series
        Population parameter estimates with variability parameters as standard deviations and
        correlations
    residuals: pd.DataFrame
        Table of various residuals
    estimation_runtime : float
        Runtime for one estimation step
    runtime_total : float
        Total runtime of estimation
    standard_errors : pd.Series
        Standard errors of the population parameter estimates
    standard_errors_sdcorr : pd.Series
        Standard errors of the population parameter estimates on standard deviation and correlation
        scale
    termination_cause : str
        The cause of premature termination. One of 'maxevals_exceeded' and 'rounding_errors'
    function_evaluations : int
        Number of function evaluations
    """

    def __init__(
        self,
        ofv=None,
        parameter_estimates=None,
        parameter_estimates_sdcorr=None,
        covariance_matrix=None,
        correlation_matrix=None,
        standard_errors=None,
        minimization_successful=None,
        individual_ofv=None,
        individual_estimates=None,
        residuals=None,
        runtime_total=None,
        termination_cause=None,
        function_evaluations=None,
        significant_digits=None,
        log_likelihood=None,
        log=None,
    ):
        self.ofv = ofv
        self.parameter_estimates = parameter_estimates
        self.parameter_estimates_sdcorr = parameter_estimates_sdcorr
        self.covariance_matrix = covariance_matrix
        self.correlation_matrix = correlation_matrix
        self.standard_errors = standard_errors
        self.minimization_successful = minimization_successful
        self.individual_estimates = individual_estimates
        self.individual_ofv = individual_ofv
        self.residuals = residuals
        self.runtime_total = runtime_total
        self.termination_cause = termination_cause
        self.function_evaluations = function_evaluations
        self.significant_digits = significant_digits
        self.log_likelihood = log_likelihood
        self.log = log

    def __bool__(self):
        return bool(self.ofv) and bool(self.parameter_estimates)

    @classmethod
    def from_dict(cls, d):
        return ModelfitResults(**d)

    def to_dict(self):
        return {
            'ofv': self.ofv,
            'parameter_estimates': self.parameter_estimates,
            'parameter_estimates_sdcorr': self.parameter_estimates_sdcorr,
            'covariance_matrix': self.covariance_matrix,
            'correlation_matrix': self.correlation_matrix,
            'standard_errors': self.standard_errors,
            'minimization_successful': self.minimization_successful,
            'individual_estimates': self.individual_estimates,
            'individual_ofv': self.individual_ofv,
            'residuals': self.residuals,
            'runtime_total': self.runtime_total,
            'termination_cause': self.termination_cause,
            'function_evaluations': self.function_evaluations,
            'log_likelihood': self.log_likelihood,
            'log': self.log,
        }

    @property
    def relative_standard_errors(self):
        """Relative standard errors of population parameter estimates"""
        if self.standard_errors is not None:
            ser = self.standard_errors / self.parameter_estimates
            ser.name = 'RSE'
            return ser


class ChainedModelfitResults(MutableSequence, ModelfitResults):
    """A sequence of modelfit results given in order from first to final
    inherits from both list and ModelfitResults. Each method from ModelfitResults
    will be performed on the final modelfit object
    """

    def __init__(self, results=None):
        if isinstance(results, ChainedModelfitResults):
            self._results = copy.deepcopy(results._results)
        elif results is None:
            self._results = []
        else:
            self._results = list(results)

    def __getitem__(self, ind):
        return self._results[ind]

    def __setitem__(self, ind, value):
        self._results[ind] = value

    def __delitem__(self, ind):
        del self._results[ind]

    def __len__(self):
        return len(self._results)

    def insert(self, ind, value):
        self._results.insert(ind, value)

    @property
    def ofv(self):
        return self[-1].ofv

    @property
    def log_likelihood(self):
        return self[-1].log_likelihood

    @property
    def evaluation_ofv(self):
        return self[0].evaluation_ofv

    @property
    def minimization_successful(self):
        return self._get_last_est('minimization_successful')

    @property
    def estimation_runtime(self):
        return self._get_last_est('estimation_runtime')

    def _get_last_est(self, attr):
        est_steps = self.model.estimation_steps
        # Find last estimation
        for i in reversed(range(len(self))):
            if not est_steps[i].evaluation and getattr(self[i], attr) is not None:
                return getattr(self[i], attr)
        # If all steps were evaluation the last evaluation step is relevant
        return getattr(self[-1], attr)

    @property
    def parameter_estimates(self):
        return self[-1].parameter_estimates

    @parameter_estimates.setter
    def parameter_estimates(self, value):
        self[-1].parameter_estimates = value

    @property
    def parameter_estimates_sdcorr(self):
        return self[-1].parameter_estimates_sdcorr

    @property
    def covariance_matrix(self):
        return self[-1].covariance_matrix

    @property
    def information_matrix(self):
        return self[-1].information_matrix

    @property
    def correlation_matrix(self):
        return self[-1].correlation_matrix

    @property
    def standard_errors(self):
        return self[-1].standard_errors

    @property
    def standard_errors_sdcorr(self):
        return self[-1].standard_errors_sdcorr

    @property
    def individual_ofv(self):
        return self[-1].individual_ofv

    @property
    def individual_estimates(self):
        return self[-1].individual_estimates

    @property
    def individual_estimates_covariance(self):
        return self[-1].individual_estimates_covariance

    @property
    def residuals(self):
        return self[-1].residuals

    @property
    def predictions(self):
        return self[-1].predictions

    @property
    def model_name(self):
        return self[-1].model_name

    @property
    def function_evaluations(self):
        return self._get_last_est('function_evaluations')

    @property
    def termination_cause(self):
        return self._get_last_est('termination_cause')

    @property
    def runtime_total(self):
        return self[-1].runtime_total

    @property
    def significant_digits(self):
        return self[-1].significant_digits

    def __repr__(self):
        return repr(self._results[-1])<|MERGE_RESOLUTION|>--- conflicted
+++ resolved
@@ -5,67 +5,9 @@
 from collections.abc import MutableSequence
 from pathlib import Path
 
-<<<<<<< HEAD
 import altair as alt
 import pandas as pd
-
-import pharmpy.model
-
-
-class ResultsJSONEncoder(json.JSONEncoder):
-    def default(self, obj):
-        # NOTE this function is called when the base JSONEncoder does not know
-        # how to encode the given object, so it will not be called on int,
-        # float, str, list, tuple, and dict. It could be called on set for
-        # instance, or any custom class.
-        from pharmpy.workflows import LocalDirectoryToolDatabase, Log
-
-        if isinstance(obj, Results):
-            d = obj.to_dict()
-            d['__module__'] = obj.__class__.__module__
-            d['__class__'] = obj.__class__.__qualname__
-            return d
-        elif isinstance(obj, pd.DataFrame):
-            if str(obj.columns.dtype) == 'int64':
-                # Workaround for https://github.com/pandas-dev/pandas/issues/46392
-                obj.columns = obj.columns.map(str)
-            # Set double precision to 15 to remove some round-trip errors, however 17 should be set when its possible
-            # See: https://github.com/pandas-dev/pandas/issues/38437
-            d = json.loads(obj.to_json(orient='table', double_precision=15))
-            d['__class__'] = 'DataFrame'
-            return d
-        elif isinstance(obj, pd.Series):
-            d = json.loads(obj.to_json())
-            d['__name__'] = obj.name
-            d['__class__'] = 'Series'
-            return d
-        elif obj.__class__.__module__.startswith('altair.'):
-            d = obj.to_dict()
-            d['__class__'] = 'vega-lite'
-            return d
-        elif isinstance(obj, pharmpy.model.Model):
-            # TODO consider using other representation, e.g. path
-            return None
-        elif isinstance(obj, LocalDirectoryToolDatabase):
-            d = obj.to_dict()
-            d['__module__'] = obj.__class__.__module__
-            d['__class__'] = obj.__class__.__qualname__
-            return d
-        elif isinstance(obj, Log):
-            d = obj.to_dict()
-            d['__class__'] = obj.__class__.__qualname__
-            return d
-        elif isinstance(obj, Path):
-            d = {'path': str(obj), '__class__': 'PosixPath'}
-            return d
-        else:
-            # NOTE this will raise a proper TypeError
-            return super().default(obj)
-=======
-from pharmpy.deps import altair as alt
-from pharmpy.deps import pandas as pd
 from pharmpy.model import Results
->>>>>>> c651829b
 
 
 class ResultsJSONDecoder(json.JSONDecoder):
