import re
import sys
from pathlib import Path


def options_from_command(command):
    p = re.compile('^-+([^=]+)=?(.*)')
    return {p.match(val).group(1): p.match(val).group(2)
            for val in command.split() if val.startswith('-')}


def arguments_from_command(command):
    command = re.sub(r'command_line:', '', command)
    return [arg for arg in command.split()[1:] if not arg.startswith('-')]


def model_paths(path, pattern, subpath='m1'):
    path = Path(path) / subpath
    model_paths = list(path.glob(pattern))
    model_paths.sort(key=lambda name: int(re.sub(r'\D', '', str(name))))
    return model_paths


def tool_from_command(command):
    command = re.sub(r'command_line:', '', command)
    tool_with_path = command.split(maxsplit=1)[0]
    return Path(tool_with_path).name


def psn_directory_list(path, drop_tools=list()):
    path = Path(path)
    folder_list = [{'name': p.name, 'tool': tool_name(p)} for p in path.iterdir() if p.is_dir()]
    return [d for d in folder_list if d['tool'] is not None and not d['tool'] in drop_tools]


def tool_name(path):
    command = psn_command(path)
    if command is not None:
        return tool_from_command(command)


def psn_command(path):
    path = Path(path)
    if not path.is_dir():
        return None
    try:
        with open(path / 'command.txt') as meta:
            return next(meta)
    except FileNotFoundError:
        pass
    try:
        with open(path / 'meta.yaml') as meta:
            cmd = None
            for row in meta:
                if row.startswith('command_line: '):
                    cmd = row.strip()
                elif cmd is not None:
                    # command can be split over multiple lines
                    if row.startswith('common_options:'):
                        return cmd
                    elif re.match(r'\s', row):  # continuation is indented
                        cmd += row.strip()
            if cmd is not None:
                return cmd
    except FileNotFoundError:
        pass


def cmd_line_model_path(path):
    path = Path(path)
    with open(path / 'meta.yaml') as meta:
        for row in meta:
            row = row.strip()
            if row.startswith('model_files:'):
                row = next(meta).strip()
                return Path(re.sub(r'^-\s*', '', row))


<<<<<<< HEAD
def template_model_string():
    return '''
$PROBLEM TEMPLATE
$INPUT
$DATA data.csv IGNORE=@
$SUBROUTINE ADVAN1 TRANS2

$PK
CL=THETA(1)*EXP(ETA(1))
V=THETA(2)*EXP(ETA(2))
S1=V

$ERROR
Y=F+F*EPS(1)

$THETA (0, 1)       ; TVCL
$THETA (0, 5)       ; TVV
$OMEGA 0.1           ; IVCL
$OMEGA 0.1           ; IVV
$SIGMA 0.025         ; RUV

$ESTIMATION METHOD=1 INTERACTION
'''
=======
def pharmpy_wrapper():
    """Command line wrapper for PsN to call pharmpy
    """
    args = sys.argv[1:]
    locs = dict()
    exec(args[0], globals(), locs)
>>>>>>> 16d8e5fd
<|MERGE_RESOLUTION|>--- conflicted
+++ resolved
@@ -76,35 +76,33 @@
                 return Path(re.sub(r'^-\s*', '', row))
 
 
-<<<<<<< HEAD
 def template_model_string():
-    return '''
-$PROBLEM TEMPLATE
-$INPUT
-$DATA data.csv IGNORE=@
-$SUBROUTINE ADVAN1 TRANS2
+    return '\n'.join([
+        '$PROBLEM TEMPLATE',
+        '$INPUT',
+        '$DATA data.csv IGNORE=@',
+        '$SUBROUTINE ADVAN1 TRANS2',
+        '',
+        '$PK',
+        'CL=THETA(1)*EXP(ETA(1))',
+        'V=THETA(2)*EXP(ETA(2))',
+        'S1=V',
+        '',
+        '$ERROR',
+        'Y=F+F*EPS(1)',
+        '',
+        '$THETA (0, 1)       ; TVCL',
+        '$THETA (0, 5)       ; TVV',
+        '$OMEGA 0.1           ; IVCL',
+        '$OMEGA 0.1           ; IVV',
+        '$SIGMA 0.025         ; RUV',
+        '',
+        '$ESTIMATION METHOD=1 INTERACTION'])
 
-$PK
-CL=THETA(1)*EXP(ETA(1))
-V=THETA(2)*EXP(ETA(2))
-S1=V
 
-$ERROR
-Y=F+F*EPS(1)
-
-$THETA (0, 1)       ; TVCL
-$THETA (0, 5)       ; TVV
-$OMEGA 0.1           ; IVCL
-$OMEGA 0.1           ; IVV
-$SIGMA 0.025         ; RUV
-
-$ESTIMATION METHOD=1 INTERACTION
-'''
-=======
 def pharmpy_wrapper():
     """Command line wrapper for PsN to call pharmpy
     """
     args = sys.argv[1:]
     locs = dict()
-    exec(args[0], globals(), locs)
->>>>>>> 16d8e5fd
+    exec(args[0], globals(), locs)